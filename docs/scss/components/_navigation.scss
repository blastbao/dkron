.navbar-default {

  // want a gradient also in the navbar
  @include gradient-dcron;

  .navbar-header {
    .brand {
      padding: 1em;
      line-height: 0;
      margin-left: 0;

      .logo {
        background: transparent url("../img/dcron-logo-white.png") 0 0 no-repeat;
        background-size:100%;
        display: block;
        width: 100px;
        height: 50px;
        overflow:hidden;
        text-indent:-999em;
        transition: all .2s;
      }
    }
  }

  .navbar-collapse {
    border:0;
  }

  .navbar-nav > li {

    padding:1em;

    a {
      padding:0;
      line-height: 1em;
      font-family:$font-headlines;
      font-size:.9em;
      text-transform:uppercase;

      &:hover {
        background:none;
      }
    }
  } 

  .navbar-nav a {
    background:none!important;
  }

  .navbar-nav > .active > a,
  .navbar-nav > .active > a:hover,
  .navbar-nav > .active > a:focus {
    background:none;
    position:relative;

    &:before {
      content:"";
      display:block;
      height:2px;
      background:#fff;
      width:50%;
      position:absolute;
      bottom:-.7em;
    }

  }
}

@media (min-width:$viewport-medium) {

  .navbar-default {

    // padding-top:2em;

    .container > .navbar-header {
      margin-right:4em;
    }

    .container > .navbar-collapse {
        margin-top:2.2em;
    }

    .navbar-nav.navbar-right:last-child {
      margin-right:0;
    }

    .navbar-header {
      .brand {
        .logo {
<<<<<<< HEAD
          width: 100px;
          height: 50px;
=======
          width: 120px;
          height: 60px;
>>>>>>> 2c8fb08d
        }
      }
    }

    &.nav-top {
      .navbar-header {
        .brand {
          .logo {
            width: 200px;
            height: 100px;
          }
        }
      }
    }

  }


 .navbar-nav.main-links > li {

    border-left:1px solid #fff;
    padding:0;
    padding-left:1em;
    margin:.5em;
    
    &:first-child {
      border:none;
    }

  } 

  .navbar-nav.navbar-right > li {
    padding:.5em;
  }


}
<|MERGE_RESOLUTION|>--- conflicted
+++ resolved
@@ -70,7 +70,7 @@
 
   .navbar-default {
 
-    // padding-top:2em;
+    padding-top:2em;
 
     .container > .navbar-header {
       margin-right:4em;
@@ -87,13 +87,8 @@
     .navbar-header {
       .brand {
         .logo {
-<<<<<<< HEAD
           width: 100px;
           height: 50px;
-=======
-          width: 120px;
-          height: 60px;
->>>>>>> 2c8fb08d
         }
       }
     }
