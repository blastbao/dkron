package dkron

import (
	"bytes"
	"errors"
	"fmt"
	"io"
	"sort"
	"strings"
	"sync"

	dkronpb "github.com/distribworks/dkron/v3/plugin/types"
	"github.com/golang/protobuf/proto"
	"github.com/sirupsen/logrus"
	"github.com/tidwall/buntdb"
)

const (
	// MaxExecutions to maintain in the storage
	MaxExecutions = 100

	jobsPrefix       = "jobs"
	executionsPrefix = "executions"
)

var (
	// ErrDependentJobs is returned when deleting a job that has dependent jobs
	ErrDependentJobs = errors.New("store: could not delete job with dependent jobs, delete childs first")
)

// Store is the local implementation of the Storage interface.
// It gives dkron the ability to manipulate its embedded storage
// BuntDB.
type Store struct {
	db   *buntdb.DB
	lock *sync.Mutex // for
}

// JobOptions additional options to apply when loading a Job.
type JobOptions struct {
	Metadata map[string]string `json:"tags"`
}

type kv struct {
	Key   string
	Value []byte
}

// NewStore creates a new Storage instance.
func NewStore() (*Store, error) {
	db, err := buntdb.Open(":memory:")
	if err != nil {
		return nil, err
	}

	store := &Store{
		db:   db,
		lock: &sync.Mutex{},
	}

	return store, nil
}

func (s *Store) setJobTxFunc(pbj *dkronpb.Job) func(tx *buntdb.Tx) error {
	return func(tx *buntdb.Tx) error {
		jobKey := fmt.Sprintf("%s:%s", jobsPrefix, pbj.Name)

		jb, err := proto.Marshal(pbj)
		if err != nil {
			return err
		}
		log.WithField("job", pbj.Name).Debug("store: Setting job")

		if _, _, err := tx.Set(jobKey, string(jb), nil); err != nil {
			return err
		}

		return nil
	}
}

// DB is the getter for the BuntDB instance
func (s *Store) DB() *buntdb.DB {
	return s.db
}

// SetJob stores a job in the storage
func (s *Store) SetJob(job *Job, copyDependentJobs bool) error {
	var pbej dkronpb.Job
	var ej *Job

	if err := job.Validate(); err != nil {
		return err
	}

	// Abort if parent not found before committing job to the store
	if job.ParentJob != "" {
		if j, _ := s.GetJob(job.ParentJob, nil); j == nil {
			return ErrParentJobNotFound
		}
	}

	err := s.db.Update(func(tx *buntdb.Tx) error {
		// Get if the requested job already exist
		err := s.getJobTxFunc(job.Name, &pbej)(tx)
		if err != nil && err != buntdb.ErrNotFound {
			return err
		}

		ej = NewJobFromProto(&pbej)

		if ej.Name != "" {
			// When the job runs, these status vars are updated
			// otherwise use the ones that are stored
			if ej.LastError.After(job.LastError) {
				job.LastError = ej.LastError
			}
			if ej.LastSuccess.After(job.LastSuccess) {
				job.LastSuccess = ej.LastSuccess
			}
			if ej.SuccessCount > job.SuccessCount {
				job.SuccessCount = ej.SuccessCount
			}
			if ej.ErrorCount > job.ErrorCount {
				job.ErrorCount = ej.ErrorCount
			}
			if len(ej.DependentJobs) != 0 && copyDependentJobs {
				job.DependentJobs = ej.DependentJobs
			}
			if ej.Status != "" {
				job.Status = ej.Status
			}
		}

		if job.Schedule != ej.Schedule {
			job.Next, err = job.GetNext()
			if err != nil {
				return err
			}
		} else {
			// If comming from a backup us the previous value, don't allow overwriting this
			if job.Next.Before(ej.Next) {
				job.Next = ej.Next
			}
		}

		pbj := job.ToProto()
		s.setJobTxFunc(pbj)(tx)
		return nil
	})
	if err != nil {
		return err
	}

	// If the parent job changed update the parents of the old (if any) and new jobs
	if job.ParentJob != ej.ParentJob {
		if err := s.removeFromParent(ej); err != nil {
			return err
		}
		if err := s.addToParent(job); err != nil {
			return err
		}
	}

	return nil
}

// Removes the given job from its parent.
// Does nothing if nil is passed as child.
func (s *Store) removeFromParent(child *Job) error {
	// Do nothing if no job was given or job has no parent
	if child == nil || child.ParentJob == "" {
		return nil
	}

	parent, err := child.GetParent(s)
	if err != nil {
		return err
	}

	// Remove all occurrences from the parent, not just one.
	// Due to an old bug (in v1), a parent can have the same child more than once.
	djs := []string{}
	for _, djn := range parent.DependentJobs {
		if djn != child.Name {
			djs = append(djs, djn)
		}
	}
	parent.DependentJobs = djs
	if err := s.SetJob(parent, false); err != nil {
		return err
	}

	return nil
}

// Adds the given job to its parent.
func (s *Store) addToParent(child *Job) error {
	// Do nothing if job has no parent
	if child.ParentJob == "" {
		return nil
	}

	parent, err := child.GetParent(s)
	if err != nil {
		return err
	}

	parent.DependentJobs = append(parent.DependentJobs, child.Name)
	if err := s.SetJob(parent, false); err != nil {
		return err
	}

	return nil
}

// SetExecutionDone saves the execution and updates the job with the corresponding
// results
func (s *Store) SetExecutionDone(execution *Execution) (bool, error) {
	err := s.db.Update(func(tx *buntdb.Tx) error {
		// Load the job from the store
		var pbj dkronpb.Job
		if err := s.getJobTxFunc(execution.JobName, &pbj)(tx); err != nil {
			if err == buntdb.ErrNotFound {
				log.Warning(ErrExecutionDoneForDeletedJob)
				return ErrExecutionDoneForDeletedJob
			}
			log.WithError(err).Fatal(err)
			return err
		}

		key := fmt.Sprintf("%s:%s:%s", executionsPrefix, execution.JobName, execution.Key())

		// Save the execution to store
		pbe := execution.ToProto()
		if err := s.setExecutionTxFunc(key, pbe)(tx); err != nil {
			return err
		}

		if pbe.Success {
			pbj.LastSuccess.HasValue = true
			pbj.LastSuccess.Time = pbe.FinishedAt
			pbj.SuccessCount++
		} else {
			pbj.LastError.HasValue = true
			pbj.LastError.Time = pbe.FinishedAt
			pbj.ErrorCount++
		}

		status, err := s.computeStatus(pbj.Name, pbe.Group, tx)
		if err != nil {
			return err
		}
		pbj.Status = status

		if err := s.setJobTxFunc(&pbj)(tx); err != nil {
			return err
		}

		return nil
	})
	if err != nil {
		log.WithError(err).Error("store: Error in SetExecutionDone")
		return false, err
	}

	return true, nil
}

func (s *Store) jobHasMetadata(job *Job, metadata map[string]string) bool {
	if job == nil || job.Metadata == nil || len(job.Metadata) == 0 {
		return false
	}

	for k, v := range metadata {
		if val, ok := job.Metadata[k]; !ok || v != val {
			return false
		}
	}

	return true
}

// GetJobs returns all jobs
func (s *Store) GetJobs(options *JobOptions) ([]*Job, error) {
	jobs := make([]*Job, 0)

	err := s.db.View(func(tx *buntdb.Tx) error {
		err := tx.Ascend("", func(key, value string) bool {
			if strings.HasPrefix(key, jobsPrefix+":") {
				var pbj dkronpb.Job
				_ = proto.Unmarshal([]byte(value), &pbj)
				job := NewJobFromProto(&pbj)

				if options == nil || (options.Metadata == nil || len(options.Metadata) == 0 || s.jobHasMetadata(job, options.Metadata)) {
					jobs = append(jobs, job)
				}
			}
			return true
		})
		return err
	})

	return jobs, err
}

// GetJob finds and return a Job from the store
func (s *Store) GetJob(name string, options *JobOptions) (*Job, error) {
	var pbj dkronpb.Job

	err := s.db.View(s.getJobTxFunc(name, &pbj))
	if err != nil {
		return nil, err
	}

	job := NewJobFromProto(&pbj)

	return job, nil
}

// This will allow reuse this code to avoid nesting transactions
func (s *Store) getJobTxFunc(name string, pbj *dkronpb.Job) func(tx *buntdb.Tx) error {
	return func(tx *buntdb.Tx) error {
		item, err := tx.Get(fmt.Sprintf("%s:%s", jobsPrefix, name))
		if err != nil {
			return err
		}

		if err := proto.Unmarshal([]byte(item), pbj); err != nil {
			return err
		}

		log.WithFields(logrus.Fields{
			"job": pbj.Name,
		}).Debug("store: Retrieved job from datastore")

		return nil
	}
}

// DeleteJob deletes the given job from the store, along with
// all its executions and references to it.
func (s *Store) DeleteJob(name string) (*Job, error) {
	var job *Job
	err := s.db.Update(func(tx *buntdb.Tx) error {
		// Get the job
		var pbj dkronpb.Job
		if err := s.getJobTxFunc(name, &pbj)(tx); err != nil {
			return err
		}
		// Check if the job has dependent jobs
		// and return an error indicating to remove childs
		// first.
		if len(pbj.DependentJobs) > 0 {
			return ErrDependentJobs
		}
		job = NewJobFromProto(&pbj)

		if err := s.deleteExecutionsTxFunc(name)(tx); err != nil {
			return err
		}

		_, err := tx.Delete(fmt.Sprintf("%s:%s", jobsPrefix, name))
		return err
	})
	if err != nil {
		return nil, err
	}

	// If the transaction succeded, remove from parent
	if job.ParentJob != "" {
		if err := s.removeFromParent(job); err != nil {
			return nil, err
		}
	}

	return job, nil
}

<<<<<<< HEAD
// GetExecutions returns the executions given a Job name.
func (s *Store) GetExecutions(jobName string, timezone *time.Location) ([]*Execution, error) {
	prefix := fmt.Sprintf("executions/%s/", jobName)
=======
// GetExecutions returns the exections given a Job name.
func (s *Store) GetExecutions(jobName string) ([]*Execution, error) {
	prefix := fmt.Sprintf("%s:%s:", executionsPrefix, jobName)
>>>>>>> 9a4d9fe6

	kvs, err := s.list(prefix, true)
	if err != nil {
		return nil, err
	}

	return s.unmarshalExecutions(kvs, timezone)
}

func (s *Store) list(prefix string, checkRoot bool) ([]kv, error) {
	var found bool
	kvs := []kv{}

	err := s.db.View(s.listTxFunc(prefix, &kvs, &found))
	if err == nil && !found && checkRoot {
		return nil, buntdb.ErrNotFound
	}

	return kvs, err
}

func (*Store) listTxFunc(prefix string, kvs *[]kv, found *bool) func(tx *buntdb.Tx) error {
	return func(tx *buntdb.Tx) error {
		err := tx.Ascend("", func(key, value string) bool {
			if strings.HasPrefix(key, prefix) {
				*found = true
				// ignore self in listing
				if !bytes.Equal(trimDirectoryKey([]byte(key)), []byte(prefix)) {
					kv := kv{Key: key, Value: []byte(value)}
					*kvs = append(*kvs, kv)
				}
			}
			return true
		})
		return err
	}
}

// GetLastExecutionGroup get last execution group given the Job name.
func (s *Store) GetLastExecutionGroup(jobName string, timezone *time.Location) ([]*Execution, error) {
	executions, byGroup, err := s.GetGroupedExecutions(jobName, timezone)
	if err != nil {
		return nil, err
	}

	if len(executions) > 0 && len(byGroup) > 0 {
		return executions[byGroup[0]], nil
	}

	return nil, nil
}

// GetExecutionGroup returns all executions in the same group of a given execution
func (s *Store) GetExecutionGroup(execution *Execution, timezone *time.Location) ([]*Execution, error) {
	res, err := s.GetExecutions(execution.JobName, timezone)
	if err != nil {
		return nil, err
	}

	var executions []*Execution
	for _, ex := range res {
		if ex.Group == execution.Group {
			executions = append(executions, ex)
		}
	}
	return executions, nil
}

// GetGroupedExecutions returns executions for a job grouped and with an ordered index
// to facilitate access.
func (s *Store) GetGroupedExecutions(jobName string, timezone *time.Location) (map[int64][]*Execution, []int64, error) {
	execs, err := s.GetExecutions(jobName, timezone)
	if err != nil {
		return nil, nil, err
	}
	groups := make(map[int64][]*Execution)
	for _, exec := range execs {
		groups[exec.Group] = append(groups[exec.Group], exec)
	}

	// Build a separate data structure to show in order
	var byGroup int64arr
	for key := range groups {
		byGroup = append(byGroup, key)
	}
	sort.Sort(sort.Reverse(byGroup))

	return groups, byGroup, nil
}

func (*Store) setExecutionTxFunc(key string, pbe *dkronpb.Execution) func(tx *buntdb.Tx) error {
	return func(tx *buntdb.Tx) error {
		// Get previous execution
		i, err := tx.Get(key)
		if err != nil && err != buntdb.ErrNotFound {
			return err
		}
		// Do nothing if a previous execution exists and is
		// more recent, avoiding non ordered execution set
		if i != "" {
			var p dkronpb.Execution
			if err := proto.Unmarshal([]byte(i), &p); err != nil {
				return err
			}
			// Compare existing execution
			if p.GetFinishedAt().Seconds > pbe.GetFinishedAt().Seconds {
				return nil
			}
		}

		eb, err := proto.Marshal(pbe)
		if err != nil {
			return err
		}

		_, _, err = tx.Set(key, string(eb), nil)
		return err
	}
}

// SetExecution Save a new execution and returns the key of the new saved item or an error.
func (s *Store) SetExecution(execution *Execution) (string, error) {
	pbe := execution.ToProto()
	key := fmt.Sprintf("%s:%s:%s", executionsPrefix, execution.JobName, execution.Key())

	log.WithFields(logrus.Fields{
		"job":       execution.JobName,
		"execution": key,
		"finished":  execution.FinishedAt.String(),
	}).Debug("store: Setting key")

	err := s.db.Update(s.setExecutionTxFunc(key, pbe))

	if err != nil {
		log.WithError(err).WithFields(logrus.Fields{
			"job":       execution.JobName,
			"execution": key,
		}).Debug("store: Failed to set key")
		return "", err
	}

<<<<<<< HEAD
	execs, err := s.GetExecutions(execution.JobName, nil)
	if err != nil && err != badger.ErrKeyNotFound {
=======
	execs, err := s.GetExecutions(execution.JobName)
	if err != nil && err != buntdb.ErrNotFound {
>>>>>>> 9a4d9fe6
		log.WithError(err).
			WithField("job", execution.JobName).
			Error("store: Error getting executions for job")
	}

	// Delete all execution results over the limit, starting from olders
	if len(execs) > MaxExecutions {
		//sort the array of all execution groups by StartedAt time
		sort.Slice(execs, func(i, j int) bool {
			return execs[i].StartedAt.Before(execs[j].StartedAt)
		})

		for i := 0; i < len(execs)-MaxExecutions; i++ {
			log.WithFields(logrus.Fields{
				"job":       execs[i].JobName,
				"execution": execs[i].Key(),
			}).Debug("store: to detele key")
			err = s.db.Update(func(tx *buntdb.Tx) error {
				k := fmt.Sprintf("%s:%s:%s", executionsPrefix, execs[i].JobName, execs[i].Key())
				_, err := tx.Delete(k)
				return err
			})
			if err != nil {
				log.WithError(err).
					WithField("execution", execs[i].Key()).
					Error("store: Error trying to delete overflowed execution")
			}
		}
	}

	return key, nil
}

// DeleteExecutions removes all executions of a job
func (s *Store) deleteExecutionsTxFunc(jobName string) func(tx *buntdb.Tx) error {
	return func(tx *buntdb.Tx) error {
		var delkeys []string
		prefix := fmt.Sprintf("%s:%s", executionsPrefix, jobName)
		tx.Ascend("", func(key, value string) bool {
			if strings.HasPrefix(key, prefix) {
				delkeys = append(delkeys, key)
			}
			return true
		})

		for _, k := range delkeys {
			_, _ = tx.Delete(k)
		}

		return nil
	}
}

// Shutdown close the KV store
func (s *Store) Shutdown() error {
	return s.db.Close()
}

// Snapshot creates a backup of the data stored in BuntDB
func (s *Store) Snapshot(w io.WriteCloser) error {
	return s.db.Save(w)
}

// Restore load data created with backup in to Bunt
func (s *Store) Restore(r io.ReadCloser) error {
	return s.db.Load(r)
}

func (s *Store) unmarshalExecutions(items []kv, timezone *time.Location) ([]*Execution, error) {
	var executions []*Execution
	for _, item := range items {
		var pbe dkronpb.Execution

		if err := proto.Unmarshal(item.Value, &pbe); err != nil {
			log.WithError(err).WithField("key", item.Key).Debug("error unmarshaling")
			return nil, err
		}
		execution := NewExecutionFromProto(&pbe)
		if timezone != nil {
			execution.FinishedAt = execution.FinishedAt.In(timezone)
			execution.StartedAt = execution.StartedAt.In(timezone)
		}
		executions = append(executions, execution)
	}
	return executions, nil
}

func (s *Store) computeStatus(jobName string, exGroup int64, tx *buntdb.Tx) (string, error) {
	// compute job status based on execution group
	kvs := []kv{}
	found := false
	prefix := fmt.Sprintf("%s:%s:", executionsPrefix, jobName)

	if err := s.listTxFunc(prefix, &kvs, &found)(tx); err != nil {
		return "", err
	}

	execs, err := s.unmarshalExecutions(kvs, nil)
	if err != nil {
		return "", err
	}

	var executions []*Execution
	for _, ex := range execs {
		if ex.Group == exGroup {
			executions = append(executions, ex)
		}
	}

	success := 0
	failed := 0

	var status string
	for _, ex := range executions {
		if ex.Success {
			success = success + 1
		} else {
			failed = failed + 1
		}
	}

	if failed == 0 {
		status = StatusSuccess
	} else if failed > 0 && success == 0 {
		status = StatusFailed
	} else if failed > 0 && success > 0 {
		status = StatusPartialyFailed
	}

	return status, nil
}

func trimDirectoryKey(key []byte) []byte {
	if isDirectoryKey(key) {
		return key[:len(key)-1]
	}

	return key
}

func isDirectoryKey(key []byte) bool {
	return len(key) > 0 && key[len(key)-1] == ':'
}<|MERGE_RESOLUTION|>--- conflicted
+++ resolved
@@ -8,6 +8,7 @@
 	"sort"
 	"strings"
 	"sync"
+	"time"
 
 	dkronpb "github.com/distribworks/dkron/v3/plugin/types"
 	"github.com/golang/protobuf/proto"
@@ -377,15 +378,9 @@
 	return job, nil
 }
 
-<<<<<<< HEAD
 // GetExecutions returns the executions given a Job name.
 func (s *Store) GetExecutions(jobName string, timezone *time.Location) ([]*Execution, error) {
-	prefix := fmt.Sprintf("executions/%s/", jobName)
-=======
-// GetExecutions returns the exections given a Job name.
-func (s *Store) GetExecutions(jobName string) ([]*Execution, error) {
 	prefix := fmt.Sprintf("%s:%s:", executionsPrefix, jobName)
->>>>>>> 9a4d9fe6
 
 	kvs, err := s.list(prefix, true)
 	if err != nil {
@@ -527,13 +522,8 @@
 		return "", err
 	}
 
-<<<<<<< HEAD
 	execs, err := s.GetExecutions(execution.JobName, nil)
-	if err != nil && err != badger.ErrKeyNotFound {
-=======
-	execs, err := s.GetExecutions(execution.JobName)
 	if err != nil && err != buntdb.ErrNotFound {
->>>>>>> 9a4d9fe6
 		log.WithError(err).
 			WithField("job", execution.JobName).
 			Error("store: Error getting executions for job")
