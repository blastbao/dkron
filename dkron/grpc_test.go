package dkron

import (
	"io/ioutil"
	"os"
	"testing"
	"time"

	"github.com/hashicorp/serf/testutil"
	"github.com/spf13/viper"
	"github.com/stretchr/testify/assert"
	"github.com/stretchr/testify/require"
)

func TestGRPCExecutionDone(t *testing.T) {
	dir, err := ioutil.TempDir("", "dkron-test")
	require.NoError(t, err)
	defer os.RemoveAll(dir)

	viper.Reset()

	ip1, returnFn1 := testutil.TakeIP()
	defer returnFn1()
	aAddr := ip1.String()

	c := DefaultConfig()
	c.BindAddr = aAddr
	c.NodeName = "test-grpc"
	c.Server = true
	c.LogLevel = logLevel
	c.BootstrapExpect = 1
	c.DevMode = true
	c.DataDir = dir

	a := NewAgent(c)
	a.Start()

	for {
		if a.IsLeader() {
			break
		}
		time.Sleep(10 * time.Millisecond)
	}

	testJob := &Job{
		Name:           "test",
		Schedule:       "@manually",
		Executor:       "shell",
		ExecutorConfig: map[string]string{"command": "/bin/true"},
		Disabled:       true,
	}

	err = a.Store.SetJob(testJob, true)
	require.NoError(t, err)

	testChildJob := &Job{
		Name:           "child-test",
		ParentJob:      testJob.Name,
		Executor:       "shell",
		ExecutorConfig: map[string]string{"command": "/bin/true"},
		Disabled:       false,
	}

	err = a.Store.SetJob(testChildJob, true)
	require.NoError(t, err)

	testExecution := &Execution{
		JobName:    "test",
		Group:      time.Now().UnixNano(),
		StartedAt:  time.Now(),
		NodeName:   "testNode",
		FinishedAt: time.Now(),
		Success:    true,
		Output:     "test",
	}

	rc := NewGRPCClient(nil, a)
<<<<<<< HEAD
	rc.ExecutionDone(a.getRPCAddr(), testExecution)
	execs, _ := a.Store.GetExecutions("test", nil)
=======
	rc.ExecutionDone(a.advertiseRPCAddr(), testExecution)
	execs, err := a.Store.GetExecutions("test")
	require.NoError(t, err)
>>>>>>> 9a4d9fe6

	assert.Len(t, execs, 1)
	assert.Equal(t, string(testExecution.Output), string(execs[0].Output))

	// Test run a dependent job
	execs, err = a.Store.GetExecutions("child-test")
	require.NoError(t, err)

	assert.Len(t, execs, 1)

	// Test job with dependents no delete
	_, err = a.Store.DeleteJob(testJob.Name)
	require.Error(t, err)

	// Remove dependents and parent
	_, err = a.Store.DeleteJob(testChildJob.Name)
	require.NoError(t, err)
	_, err = a.Store.DeleteJob(testJob.Name)
	require.NoError(t, err)

	// Test store execution on a deleted job
	testExecution.FinishedAt = time.Now()
	err = rc.ExecutionDone(a.advertiseRPCAddr(), testExecution)

	assert.Error(t, err, ErrExecutionDoneForDeletedJob)
}<|MERGE_RESOLUTION|>--- conflicted
+++ resolved
@@ -75,20 +75,15 @@
 	}
 
 	rc := NewGRPCClient(nil, a)
-<<<<<<< HEAD
-	rc.ExecutionDone(a.getRPCAddr(), testExecution)
-	execs, _ := a.Store.GetExecutions("test", nil)
-=======
 	rc.ExecutionDone(a.advertiseRPCAddr(), testExecution)
-	execs, err := a.Store.GetExecutions("test")
+	execs, err := a.Store.GetExecutions("test", nil)
 	require.NoError(t, err)
->>>>>>> 9a4d9fe6
 
 	assert.Len(t, execs, 1)
 	assert.Equal(t, string(testExecution.Output), string(execs[0].Output))
 
 	// Test run a dependent job
-	execs, err = a.Store.GetExecutions("child-test")
+	execs, err = a.Store.GetExecutions("child-test", nil)
 	require.NoError(t, err)
 
 	assert.Len(t, execs, 1)
